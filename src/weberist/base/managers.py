"""
This module provides a centralized management system for different web drivers,
including Firefox, Chrome, Safari, and Edge. It allows for easy access to the
web drivers, their options, services, and managers, facilitating the creation
and configuration of web driver instances for automated testing or web scraping
tasks.

The module includes a class `WebDrivers` that encapsulates the web drivers and
their associated components. It provides properties to access each web driver,
its options, services, and managers, as well as a method to retrieve a tuple
containing the web driver, its options, services, and managers for a specified
browser.

This module is part of the weberist project, a web automation and scraping
framework.
"""
import gc
import socket
import logging
from re import match
from typing import Any, List, Dict
from pathlib import Path

from selenium_stealth import (
    with_utils,
    chrome_app,
    chrome_runtime,
    iframe_content_window,
    media_codecs,
    navigator_permissions,
    navigator_plugins,
    navigator_vendor,
    navigator_webdriver,
    user_agent_override,
    webgl_vendor_override,
)


from weberist.generic.shortcuts import (
    Firefox,
    Chrome,
    Safari,
    Edge,
    FirefoxOptions,
    ChromeOptions,
    SafariOptions,
    EdgeOptions,
    FirefoxService,
    ChromeService,
    SafariService,
    EdgeService,
    ChromeDriverManager,
    GeckoDriverManager,
    EdgeChromiumDriverManager,
    SeleniumWebDriver,
)

from weberist.generic.types import (
    WebDriver,
    WebDriverOptions,
    WebDriverServices,
    WebDriverManagers
)
from weberist.generic.constants import (
    SUPPORTED_BROWSERS,
    DEFAULT_ARGUMENTS,
    SELENOID_CAPABILITIES,
)
from .data import UserAgent, WindowSize
from .config import DEFAULT_PROFILE
from .stealth.tools import remove_cdc

logger = logging.getLogger('standard')

def free_port() -> int:
    """Get free port."""
    sock = socket.socket()
    sock.bind(('localhost', 0))
    port = sock.getsockname()[1]
    sock.close()
    del sock
    gc.collect()
    return port

def add_option(option: WebDriverOptions, arguments, browser: str = 'chrome'):
    
    proceed_argument = True
    proceed_experimental = True
    for argument in arguments:
        if isinstance(argument, str) and proceed_argument:
            try:
                getattr(option, 'add_argument')(argument)
            except AttributeError:
                logger.warning("'%s' doesn't support adding option", browser)
                proceed_argument = False
                continue
        if isinstance(argument, dict):
            if 'chrome' in browser and proceed_experimental:
                for name, value in argument.items():
                    try:
                        getattr(option, 'add_experimental_option')(name, value)
                    except AttributeError:
                        logger.warning(
                            "'%s' doesn't support adding experimental option",
                            browser
                        )
                        proceed_argument = False
                        break
        if not (proceed_argument or proceed_experimental):
            return None
    return option


class WebDrivers:
    """
    A class that encapsulates the management of web drivers for different
    browsers, including Firefox, Chrome, Safari, and Edge. It provides
    properties to access each web driver, its options, services, and managers.
    This class is designed to simplify the process of configuring and
    retrieving web driver instances for automated testing or web scraping
    tasks.

    Attributes
    ----------
    firefox : Firefox
        An instance of the Firefox web driver.
    chrome : Chrome
        An instance of the Chrome web driver.
    safari : Safari
        An instance of the Safari web driver.
    edge : Edge
        An instance of the Edge web driver.
    firefox_options : FirefoxOptions
        Options for the Firefox web driver.
    chrome_options : ChromeOptions
        Options for the Chrome web driver.
    safari_options : SafariOptions
        Options for the Safari web driver.
    edge_options : EdgeOptions
        Options for the Edge web driver.
    firefox_service : FirefoxService
        Service for the Firefox web driver.
    chrome_service : ChromeService
        Service for the Chrome web driver.
    safari_service : SafariService
        Service for the Safari web driver.
    edge_service : EdgeService
        Service for the Edge web driver.
    firefox_manager : GeckoDriverManager
        Manager for the Firefox web driver.
    chrome_manager : ChromeDriverManager
        Manager for the Chrome web driver.
    safari_manager : None
        Manager for the Safari web driver.
    edge_manager : EdgeChromiumDriverManager
        Manager for the Edge web driver.
    supported : tuple[str]
        A tuple of supported browser names.
    """
    __firefox: Firefox = Firefox
    __chrome: Chrome = Chrome
    __safari: Safari = Safari
    __edge: Edge = Edge
    __chrome_remote: SeleniumWebDriver = SeleniumWebDriver
    __firefox_options: FirefoxOptions = FirefoxOptions
    __chrome_options: ChromeOptions = ChromeOptions
    __safari_options: SafariOptions = SafariOptions
    __edge_options: EdgeOptions = EdgeOptions
    __firefox_service: FirefoxService = FirefoxService
    __chrome_service: ChromeService = ChromeService
    __safari_service: SafariService = SafariService
    __edge_service: EdgeService = EdgeService
    __firefox_manager: GeckoDriverManager = GeckoDriverManager
    __chrome_manager: ChromeDriverManager = ChromeDriverManager
    __safari_manager = None
    __edge_manager: EdgeChromiumDriverManager = EdgeChromiumDriverManager
    supported: tuple[str] = SUPPORTED_BROWSERS

    @property
    def firefox(self,) -> Firefox:
        return self.__firefox

    @property
    def chrome(self,) -> Chrome:
        return self.__chrome

    @property
    def safari(self,) -> Safari:
        return self.__safari

    @property
    def edge(self,) -> Edge:
        return self.__edge

    @property
    def chrome_remote(self,) -> SeleniumWebDriver:
        return self.__chrome_remote

    @property
    def firefox_options(self,) -> FirefoxOptions:
        return self.__firefox_options

    @property
    def chrome_options(self,) -> ChromeOptions:
        return self.__chrome_options

    @property
    def safari_options(self,) -> SafariOptions:
        return self.__safari_options

    @property
    def edge_options(self,) -> EdgeOptions:
        return self.__edge_options

    @property
    def firefox_service(self,) -> FirefoxService:
        return self.__firefox_service

    @property
    def chrome_service(self,) -> ChromeService:
        return self.__chrome_service

    @property
    def safari_service(self,) -> SafariService:
        return self.__safari_service

    @property
    def edge_service(self,) -> EdgeService:
        return self.__edge_service

    @property
    def firefox_manager(self,) -> GeckoDriverManager:
        return self.__firefox_manager

    @property
    def chrome_manager(self,) -> ChromeDriverManager:
        return self.__chrome_manager

    @property
    def safari_manager(self,) -> None:
        return self.__safari_manager

    @property
    def edge_manager(self,) -> EdgeChromiumDriverManager:
        return self.__edge_manager

    def get(self,
            browser: str,
            option_arguments: List[str] = None,
            extensions: str | List[str] = None,
            capabilities: Dict = None,
            services_kwargs: Dict = None,
            **kwargs) -> tuple[
        WebDriver, WebDriverOptions, WebDriverServices, WebDriverManagers
    ]:
        """
        Retrieves a tuple containing the web driver, its options, services,
        and managers for the specified browser.

        This method dynamically accesses the appropriate attributes based on
        the browser name provided. It raises an AttributeError if the specified
        browser is not supported.

        Parameters
        ----------
        browser : str
            The name of the browser for which to retrieve the web driver, its
            options, services, and managers. Supported browsers include
            "firefox", "chrome", "safari" and "edge".

        Returns
        -------
        tuple[WebDriver, WebDriverOptions, WebDriverServices, WebDriverManagers]  # noqa E501
            A tuple containing the web driver, its options, services, and
            managers for the specified browser.

        Raises
        ------
        AttributeError
            If the specified browser is not supported.
        """
        if not hasattr(self, browser):
            raise AttributeError(
                f'WebDrivers does not implement driver for {browser}'
            )
            
        driver = getattr(self, browser)
        option, service = self._configure(
            browser,
            option_arguments,
            extensions,
            capabilities,
            services_kwargs,
            **kwargs
        )
        if 'remote' in browser:
            browser = browser.split('_')[0]
        return driver, option, service

    def _configure_chrome(self,
                          options: WebDriverOptions,
                          manager: WebDriverManagers,
                          service_class: type[WebDriverServices],
                          option_arguments: List[str],
                          extensions: str | List[str] = None,
                          capabilities: Dict = None,
                          service_kwargs: Dict = None,
                          host: str = None,
                          port: int = None,
                          lang: str = 'en-US',
                          remote: bool = False):
        
        if extensions:
            if all(isinstance(item, Path) for item in extensions):
                argument = '--load-extension=' + ','.join(
                    [str(path) for path in extensions]
                )
            else:
                for argument in extensions:
                    options.add_extension(argument)
       
        user_agent_string = None
        windows_size_ = None
        profile_name = None

        for argument in option_arguments:
            
            if user_agent_string is None and 'user-agent' in argument:
                user_agent_string = argument.split("=")[-1]
                continue
            if windows_size_ is None and 'windows-size' in argument:
                windows_size_ = argument.split("=")[-1]
                continue
            if profile_name is None and 'profile-directory' in argument:
                profile_name = argument.split("=")[-1]
            
        user_agent = UserAgent()
        windows_size = WindowSize()
        
        if profile_name is not None:
            user_agent_string = user_agent.get_hashed(profile_name)
            windows_size_ = windows_size.get_hashed(profile_name)
        if user_agent_string is None:
            user_agent_string = user_agent.get_random()
        if windows_size_ is None:
            windows_size_ = windows_size.get_random()
        windows_size_string = windows_size_
        if not isinstance(windows_size_, str):
            windows_size_string = windows_size.to_string(windows_size_)
        option_arguments.extend(
            [
                f"--user-agent={user_agent_string}",
                f"--window-size={windows_size_string}"
            ]
        )
        
        host = host or "127.0.0.1"
        port = port or free_port()
        option_arguments.append(f"--remote-debugging-host={host}")
        option_arguments.append(f"--remote-debugging-port={port}")
        option_arguments.append(f'--lang={lang}')
        
        service = None
        if capabilities is None:
            capabilities = {}
        if remote:
            capabilities.update(SELENOID_CAPABILITIES)
            for option in options.arguments:
                if '--user-data-dir' in option:
                    capabilities['selenoid:options']['env'] = (
                        [f'BROWSER_PROFILE_DIR={option.split("=")[-1]}']
                    )
                    if profile_name is None:
                        profile_name = DEFAULT_PROFILE
                    break
        else:
            executable_path = None
            if hasattr(manager, 'install'):
                executable_path = manager().install()
                if service_kwargs:
                    service = service_class(executable_path, **service_kwargs)
                else:
                    service = service_class(executable_path)
                remove_cdc(service.path)
        
        for name, value in capabilities.items():
            options.set_capability(name, value)
 
        options = add_option(options, option_arguments, 'chrome')
        
        return options, service

    def _configure(self,
                   browser: str,
                   option_arguments: List[str],
                   extensions: str | List[str] = None,
                   capabilities: Dict = None,
<<<<<<< HEAD
                   service_kwargs: Dict = None):
=======
                   service_kwargs: Dict = None,
                   **kwargs):
>>>>>>> d50ef68c
        
        browser_name = browser
        remote = False
        if 'remote' in browser:
            remote = True
            browser_name = browser.split('_')[0]
        
        options_class = getattr(self, f"{browser_name}_options")
        service_class = getattr(self, f"{browser_name}_service")
        manager = getattr(self, f"{browser_name}_manager")
        
        options: WebDriverOptions = options_class()
        option_arguments = option_arguments or []
        
        if browser_name == 'chrome':
            return self._configure_chrome(
                options,
                manager,
                service_class=service_class,
                option_arguments=option_arguments,
                extensions=extensions,
                capabilities=capabilities,
                service_kwargs=service_kwargs,
                remote=remote,
<<<<<<< HEAD
=======
                **kwargs,
>>>>>>> d50ef68c
            )

        if extensions:
            logger.warning("Extensions only implemented for chrome.")
<<<<<<< HEAD
        if extensions:
=======
        if capabilities:
>>>>>>> d50ef68c
            logger.warning("Capabilities only implemented for chrome.")
 
        options = add_option(options, option_arguments, browser)
        options = options or options_class()
        
        service = None
        executable_path = None
        if hasattr(manager, 'install'):
            executable_path = manager().install()
            if service_kwargs:
                service = service_class(executable_path, **service_kwargs)
            else:
                service = service_class(executable_path)
        
        return options, service


class WebDriverFactory:

    @classmethod
    def _set_up(cls,
                browser: str,
                arguments: List[str | Dict],
                **kwargs):
        
        cls_properties = {
            name: getattr(cls, name)
            for name in dir(cls) if not match("__.*__", name)
        }
        if browser.split("_")[0] in DEFAULT_ARGUMENTS:
            arguments = arguments or []
            arguments.extend(list(DEFAULT_ARGUMENTS[browser.split("_")[0]]))
        
        if 'remote' in browser and 'command_executor' not in kwargs:
            kwargs['command_executor'] = "http://0.0.0.0:4444/wd/hub"
            
        if 'chrome' in browser:
            if 'profile' in kwargs:
                arguments.append(
                    f"--profile-directory={kwargs['profile']}"
                )
                kwargs.pop('profile')
            if 'localstorage' in kwargs:
                arguments.append(
                    f"--user-data-dir={kwargs['localstorage']}"
                )
                kwargs.pop('localstorage')
            experimental_options = kwargs.pop("experimental_options", {})
            experimental_options.update(
                {
                    "excludeSwitches": ["enable-automation"],
                    "useAutomationExtension": False
                }
            )
            arguments.append(experimental_options)

        kwargs.pop('quit_on_failure', None)
        kwargs.pop('timeout', None)
        
        return browser, cls_properties, arguments, kwargs
    
    def __new__(cls,
                *args,
                browser: str = 'chrome',
                option_arguments: List[str] = None,
                services_kwargs: dict[str, Any] = None,
                keep_alive: bool = True,
                extensions: List[str | Path] = None,
                capabilities: Dict = None,
                stealth: bool = True,
                **kwargs,) -> WebDriver:

        capabilities = kwargs.get('capabilities', None)
        browser, cls_properties, option_arguments, kwargs = cls._set_up(
            browser, option_arguments, **kwargs
        )
        
        host = kwargs.pop("host", None)
        port = kwargs.pop("port", None)
        lang = kwargs.pop("lang", 'en')
        # selenium-stealth arguments:
        languages = kwargs.pop("languages", ["en-US", "en"])
        vendor = kwargs.pop("vendor", "Google Inc.")
        webgl_vendor = kwargs.pop("webgl_vendor", "Intel Inc.")
        renderer = kwargs.pop("renderer", "Intel Iris OpenGL Engine")
        run_on_insecure_origins = kwargs.pop("run_on_insecure_origins", False)
        
        driver, options, service = WebDrivers().get(
            browser,
            option_arguments,
            extensions,
            capabilities,
            services_kwargs,
            host=host,
            port=port,
            lang=lang,
        )
        if service is not None:
            kwargs['service'] = service

        driver: WebDriver = type(cls.__name__, (driver, ), cls_properties)(
            *args,
            options=options,
            keep_alive=keep_alive,
            **kwargs
        )
<<<<<<< HEAD

=======
        if stealth:
            if 'chrome' not in browser:
                logger.warning('Stealthiness only supported in chrome')
                return driver
            if lang not in languages:
                languages.append(lang)
            ua_languages = ','.join(languages)
            
            with_utils(driver, **kwargs)
            chrome_app(driver, **kwargs)
            chrome_runtime(driver, run_on_insecure_origins, **kwargs)
            iframe_content_window(driver, **kwargs)
            media_codecs(driver, **kwargs)
            navigator_permissions(driver, **kwargs)
            navigator_plugins(driver, **kwargs)
            navigator_vendor(driver, vendor, **kwargs)
            navigator_webdriver(driver, **kwargs)
            user_agent_override(driver, ua_languages=ua_languages, **kwargs)
            webgl_vendor_override(driver, webgl_vendor, renderer, **kwargs)
>>>>>>> d50ef68c
        return driver<|MERGE_RESOLUTION|>--- conflicted
+++ resolved
@@ -395,12 +395,8 @@
                    option_arguments: List[str],
                    extensions: str | List[str] = None,
                    capabilities: Dict = None,
-<<<<<<< HEAD
-                   service_kwargs: Dict = None):
-=======
                    service_kwargs: Dict = None,
                    **kwargs):
->>>>>>> d50ef68c
         
         browser_name = browser
         remote = False
@@ -425,19 +421,12 @@
                 capabilities=capabilities,
                 service_kwargs=service_kwargs,
                 remote=remote,
-<<<<<<< HEAD
-=======
                 **kwargs,
->>>>>>> d50ef68c
             )
 
         if extensions:
             logger.warning("Extensions only implemented for chrome.")
-<<<<<<< HEAD
-        if extensions:
-=======
         if capabilities:
->>>>>>> d50ef68c
             logger.warning("Capabilities only implemented for chrome.")
  
         options = add_option(options, option_arguments, browser)
@@ -544,9 +533,6 @@
             keep_alive=keep_alive,
             **kwargs
         )
-<<<<<<< HEAD
-
-=======
         if stealth:
             if 'chrome' not in browser:
                 logger.warning('Stealthiness only supported in chrome')
@@ -566,5 +552,4 @@
             navigator_webdriver(driver, **kwargs)
             user_agent_override(driver, ua_languages=ua_languages, **kwargs)
             webgl_vendor_override(driver, webgl_vendor, renderer, **kwargs)
->>>>>>> d50ef68c
         return driver