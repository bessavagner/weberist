import os
import json
import time
import signal
import asyncio
import logging
import tarfile
import threading
import subprocess
from io import BytesIO
from shutil import copyfile
from pathlib import Path
from typing import Callable, List, Dict

import docker

from weberist import ChromeDriver
from weberist.base.config import (
    DATA_DIR,
    DOCKER_DIR,
    DOCKER_FILE_BROWSER,
    LOCALSTORAGE,
    BROWSER_IMAGE,
    CHROME_IMAGE,
    DOCKER_NETWORK,
    CHROME_VERSIONS,
    FIREFOX_VERSIONS,
    DOCKER_COMPOSE,
    CONTAINER_SELENOID,
    CONTAINER_SELENOID_UI,
    BROWSER_DICT,
)
from weberist.generic.types import TypeBrowser
<<<<<<< HEAD
from weberist.generic.utils import run_async
=======
from weberist.generic.utils import run_async, gather_and_handle
>>>>>>> f5307c13


SELENOID_STARTED_CUE = "[INIT] [Listening on :4444]"
is_selenoid_up = False

logger = logging.getLogger('standard')
client_logger = logging.getLogger('client')
logger.setLevel(logging.DEBUG)
client_logger.setLevel(logging.DEBUG)


def create_network(name: str = None, client: docker.DockerClient = None):

    if name is None:
        name = DOCKER_NETWORK
    if client is None:
        client = docker.from_env()
    for network in client.networks.list():
        if name == network.name:
            client_logger.warning("Network '%s' already exists.", name)
            return network
    return client.networks.create(name)

def create_dockerfile(name: str = None,
                      browser: str = None,
                      version: str = None,
                      target_path: str | Path = None):
    
    target_path = target_path or DATA_DIR
    if not isinstance(target_path, Path):
        target_path = Path(target_path)

    with open(DOCKER_FILE_BROWSER, 'r', encoding='utf-8') as dockerfile_chrome:
        localstorage = target_path / 'localstorage'
        localstorage.mkdir(parents=True, exist_ok=True)
        entrypoint = target_path / f'{browser}-entrypoint.sh'
        copyfile(DOCKER_DIR / f'{browser}-entrypoint.sh', entrypoint)
        dockerfile_content = dockerfile_chrome.read().format(
            version=version,
            browser=browser,
            localstorage='./localstorage',
            entrypoint=f'./{browser}-entrypoint.sh'
        )

        name = name or 'Dockerfile'
        with open(target_path / name, 'w', encoding='utf-8') as dockerfile:
            dockerfile.write(dockerfile_content)
    
def create_chrome_dockerfile(name: str = None,
                             chrome_version: str = None,
                             target_path: str | Path = None):

    chrome_version = chrome_version or CHROME_VERSIONS[-1]
    create_dockerfile(name, 'chrome', chrome_version, target_path)

def create_firefox_dockerfile(name: str = None,
                              firefox_version: str = None,
                              target_path: str | Path = None):

    firefox_version = firefox_version or FIREFOX_VERSIONS[-1]
    create_dockerfile(name, 'firefox', firefox_version, target_path)
                        
def create_browser_image(browser: str,
                         version: int,
                         client: docker.DockerClient = None,
                         target_path: str | Path = None):

    image, log = None, None
    create = True
    client = client or docker.from_env()
    target_path = target_path or DATA_DIR
    if isinstance(target_path, str):
        target_path = Path(target_path)
    tag = BROWSER_IMAGE.format(
        browser=browser, version=version
    )
    # tag = f"{tag}:latest"
    for image_ in client.images.list():
        if image_ and len(image_.tags) > 0:
            if tag == image_.tags[0]:
                create = False
                image = image_
                break
    if create:
        client_logger.info("Creating image '%s'", tag)
        
        name = f"Dockerfile-{browser}-{version}"
        create_dockerfile(
            name=name,
            browser=browser,
            version=version,
            target_path=target_path
        )
        dockerfile_obj = BytesIO()
        with tarfile.open(fileobj=dockerfile_obj, mode='w') as tar:
            for file_path in target_path.rglob('*'):
                arcname = file_path.relative_to(target_path)
                tar.add(file_path, arcname=arcname)
        dockerfile_obj.seek(0)
        
        image, log = client.images.build(
            fileobj=dockerfile_obj,
            dockerfile=name,
            custom_context=True,
            tag=tag,
            rm=True,
            nocache=True,
            quiet=False,
        )
        
        client_logger.info("Image '%s' crated!", tag)
    
    return image, log
                        
async def create_browser_image_async(browser: str,
                                     version: int,
                                     client: docker.DockerClient = None,
                                     target_path: str | Path = None):
    return await asyncio.to_thread(
        create_browser_image,
        browser,
        version,
        client,
        target_path,
    )

def create_browsers_images(browsers: Dict[str, TypeBrowser],
                           client: docker.DockerClient = None,
                           target_path: str | Path = None):

    data = {
        "images": [],
        "logs": []
    }

    client = client or docker.from_env()
    target_path = target_path or DATA_DIR
    if isinstance(target_path, str):
        target_path = Path(target_path)
    for browser, info in browsers.items():
        for version in info['versions']:
            image, log = create_browser_image(
                browser, version, client, target_path
            )
            data['images'].append(image)
            data['logs'].append(log)
    return data

async def create_browsers_images_async(browsers: Dict[str, TypeBrowser],
                                       client: docker.DockerClient = None,
                                       target_path: str | Path = None,
                                       n_batches: int = 4):

    data = {
        "images": [],
        "logs": []
    }

    client = client or docker.from_env()
    target_path = target_path or DATA_DIR
    if isinstance(target_path, str):
        target_path = Path(target_path)
    
    tasks = []
    results = []
    counter = 0
    for browser, info in browsers.items():
        for version in info['versions']:
            tasks.append(
                asyncio.create_task(
                    create_browser_image_async(
                        browser, version, client, target_path
<<<<<<< HEAD
                    )
=======
                    ),
                    name=f"{browser}-{version}"
>>>>>>> f5307c13
                )
            )
            counter += 1
            if counter == n_batches:
<<<<<<< HEAD
                results.extend(await asyncio.gather(*tasks))
                tasks = []
    if len(tasks) > 0:
        results.extend(await asyncio.gather(*tasks))
    for image, log in results:
        data['images'].append(image)
        data['logs'].append(log)
=======
                result = await gather_and_handle(tasks, raise_error=False)
                results.extend(result)
                tasks = []
    if len(tasks) > 0:
        result = await gather_and_handle(tasks, raise_error=False)
        results.extend(result)
    for result in results:
        if result is not None:
            image, log = result
            data['images'].append(image)
            data['logs'].append(log)
>>>>>>> f5307c13
    return data

def create_browser_config_dict(browser: str,
                               versions: List[int],
                               default: int = 0,
                               **kwargs):
    browser_config = {}
    images = [f"{browser}_{version}.0" for version in versions]
    browser_config["default"] = images[default]
    browser_config["versions"] = {}
    for image in images:
        browser_config["versions"][image] = BROWSER_DICT
        browser_config["versions"][image]["image"] = f"weberist-{image}"
        for key, value in kwargs.items():
            browser_config["versions"][image][key] = value
    return browser_config

<<<<<<< HEAD
def create_browsers_config_file(browsers: Dict[str, TypeBrowser],
                                target_path: str | Path = None):
=======
def create_browsers_json(browsers: Dict[str, TypeBrowser],
                         target_path: str | Path = None):
>>>>>>> f5307c13
    browsers_json = {}
    for browser, info in browsers.items():
        kwargs = {}
        if 'kwargs' in info:
            kwargs = info['kwargs']
        browsers_json[browser] = create_browser_config_dict(
            browser,
            info['versions'],
            info['default'],
            **kwargs
        )
    target_path = target_path or DATA_DIR
    if not isinstance(target_path, Path):
        target_path = Path(target_path)

    path = target_path / 'browsers.json'
    with open(path, 'w', encoding='utf-8') as json_file:
        json.dump(browsers_json, json_file, indent=4, ensure_ascii=False)

def create_selenoid_compose(browsers: Dict[str, TypeBrowser],
                            name: str = None,
                            network_name: str = None,
                            client: docker.DockerClient = None,
                            target_path: str | Path = None,):

    target_path = target_path or DATA_DIR
    if isinstance(target_path, str):
        target_path = Path(target_path)
    target_path.mkdir(parents=True, exist_ok=True)
    target = target_path / 'target'
    video = target_path / 'video'
    logs = target_path / 'logs'
    target.mkdir(parents=True, exist_ok=True)
    video.mkdir(parents=True, exist_ok=True)
    logs.mkdir(parents=True, exist_ok=True)
    
    create_browsers_json(browsers, target_path)
    
    # data = create_browsers_images(browsers, client, target_path)
    data = run_async(
        create_browsers_images_async, browsers, client, target_path
    )
    name = name or DOCKER_COMPOSE
    network_name = network_name or DOCKER_NETWORK

<<<<<<< HEAD
    browsers_template = DOCKER_DIR / 'browsers'
    browsers_json = target_path / 'browsers.json'
    with open(browsers_template, encoding='utf-8') as json_template:
        browsers = json_template.read().format(
            version=chrome_version,
        )
        content = json.loads(browsers)
        with open(browsers_json, 'w', encoding='utf-8') as json_file:
            json.dump(content, json_file, indent=4, ensure_ascii=False)

def create_selenoid_compose(browsers: Dict[str, TypeBrowser],
                            name: str = None,
                            network_name: str = None,
                            client: docker.DockerClient = None,
                            target_path: str | Path = None,):

    target_path = target_path or DATA_DIR
    if isinstance(target_path, str):
        target_path = Path(target_path)
    target_path.mkdir(parents=True, exist_ok=True)
    target = target_path / 'target'
    video = target_path / 'video'
    logs = target_path / 'logs'
    target.mkdir(parents=True, exist_ok=True)
    video.mkdir(parents=True, exist_ok=True)
    logs.mkdir(parents=True, exist_ok=True)
    
    create_browsers_config_file(browsers, target_path)
    
    # data = create_browsers_images(browsers, client, target_path)
    data = run_async(
        create_browsers_images_async, browsers, client, target_path
    )
    name = name or DOCKER_COMPOSE
    network_name = network_name or DOCKER_NETWORK

=======
>>>>>>> f5307c13
    template_compose = DOCKER_DIR / "docker-compose-selenoid.yml"
    with open(template_compose, 'r', encoding='utf-8') as docker_compose_file:
        content = docker_compose_file.read().format(network=network_name)
        target_name = target_path / name
        with open(target_name, 'w', encoding='utf-8') as compose_file:
            compose_file.write(content)
    
    return data
                                   
def create_selenoid_chrome_compose(name: str = None,
                                   dockerfile_name: str = None,
                                   network_name: str = None,
                                   chrome_version: str = None,
                                   target_path: str | Path = None):

    target_path = target_path or DATA_DIR
    if isinstance(target_path, str):
        target_path = Path(target_path)
    target_path.mkdir(parents=True, exist_ok=True)
    target = target_path / 'target'
    video = target_path / 'video'
    logs = target_path / 'logs'
    target.mkdir(parents=True, exist_ok=True)
    video.mkdir(parents=True, exist_ok=True)
    logs.mkdir(parents=True, exist_ok=True)

    name = name or DOCKER_COMPOSE
    network_name = network_name or DOCKER_NETWORK

    create_chrome_dockerfile(dockerfile_name, chrome_version, target_path)
    create_browsers_json(chrome_version, target_path)

    template_compose = DOCKER_DIR / "docker-compose-selenoid.yml"
    with open(template_compose, 'r', encoding='utf-8') as docker_compose_file:

        dockerfile_content = docker_compose_file.read().format(
            network=network_name,
            # NOTE: conflict if already created:
            container_selenoid=CONTAINER_SELENOID,
            container_selenoid_ui=CONTAINER_SELENOID_UI,
        )
        target_name = target_path / name
        with open(target_name, 'w', encoding='utf-8') as target:
            target.write(dockerfile_content)
        
                        
def create_chrome_image(chrome_version: str = CHROME_VERSIONS[-1],
                        client: docker.DockerClient = None,
                        target_path: str | Path = None):

    client = client or docker.from_env()
    target_path = target_path or DATA_DIR
    if isinstance(target_path, str):
        target_path = Path(target_path)
    image = None
    log = [{}]
    create = True
    name = f"{CHROME_IMAGE.format(version=chrome_version)}:latest"
    for image_ in client.images.list():
        if image_ and len(image_.tags) > 0:
            if name == image_.tags[0]:
                create = False
                image = image_
                break
    if create:
        client_logger.info("Creating chrome image '%s'", name)
        image, log = client.images.build(
            path=str(target_path.absolute()),
            tag=name,
            rm=True,
            nocache=True,
            quiet=False,
        )
        client_logger.info("Chrome image '%s' crated!", name)
    return image, log

def setup_selenoid(browsers: Dict[str, TypeBrowser],
                   network_name: str = None,
                   target_path: str | Path = None,
                   client: docker.DockerClient = None):

    client = client or docker.from_env()
    target_path = target_path or DATA_DIR
    if isinstance(target_path, str):
        target_path = Path(target_path)

    network = create_network(name=network_name, client=client)
    data = create_selenoid_compose(browsers, network_name, target_path)
    
    data['network'] = network
    
    return data

def setup_selenoid_chrome(dockerfile_name: str = None,
                          dockercompose_name: str = None,
                          network_name: str = None,
                          chrome_version: str = CHROME_VERSIONS[-1],
                          target_path: str | Path = None,
                          client: docker.DockerClient = None):

    client = client or docker.from_env()
    target_path = target_path or DATA_DIR
    if isinstance(target_path, str):
        target_path = Path(target_path)

    network = create_network(name=network_name, client=client)

    create_selenoid_chrome_compose(
        dockercompose_name,
        dockerfile_name,
        network_name,
        chrome_version,
        target_path,
    )

    image, log = create_chrome_image(chrome_version, client)

    return image, network, log

def run_docker_compose(path: str = None, build: bool = False):
    # Start the Docker Compose process
    command = ["docker", "compose", "up", "--build"]
    if path is not None:
        command = command[:2] + ["-f", str(path)] + command[2:]
    if not build:
        command.pop()
    process = subprocess.Popen(
        command,
        stdout=subprocess.PIPE,
        stderr=subprocess.PIPE,
        text=True,  # Use text mode for easier handling of strings
        bufsize=1,  # Line buffering
        universal_newlines=True  # Ensure newlines are handled properly
    )

    # Define a function to print output in real-time
    def print_output(pipe, stream):
        for line in iter(pipe.readline, ''):
            if stream == 'stdout':
                client_logger.info("stdout: %s", line)
            else:
                client_logger.info("stderr: %s", line)
            if SELENOID_STARTED_CUE in line:
                global is_selenoid_up
                is_selenoid_up = True
        pipe.close()

    # Start threads to handle stdout and stderr
    stdout_thread = threading.Thread(target=print_output, args=(process.stdout, 'stdout'))
    stderr_thread = threading.Thread(target=print_output, args=(process.stderr, 'stderr'))

    stdout_thread.start()
    stderr_thread.start()

    # Handle process termination and cleanup
    def cleanup():
        if process.poll() is None:  # Check if process is still running
            os.kill(process.pid, signal.SIGTERM)  # Send termination signal
            process.wait()  # Wait for the process to terminate

    return process, stdout_thread, stderr_thread, cleanup

def stop_docker_compose(process, path: str = None):
    # Stop the Docker Compose process
    process.terminate()
    try:
        process.wait(timeout=10)
    except subprocess.TimeoutExpired:
        process.kill()

    # Optionally, you can shut down the containers cleanly
    command = ["docker", "compose", "down"]
    if path is not None:
        command = command[:2] + ["-f", str(path)] + command[2:]
    subprocess.run(command, check=True)

def wait_selenoid(quiet=False):

    global is_selenoid_up

    while not is_selenoid_up:
        time.sleep(1)
        if not quiet:
            client_logger.debug("🕒 Waiting selenoid...")


def run_selenoid_driver_task(driver_task: Callable,
                             *args,
<<<<<<< HEAD
                             browsers: Dict[str, TypeBrowser],
=======
>>>>>>> f5307c13
                             dockercompose_name: str = None,
                             network_name: str = None,
                             target_path: str | Path = None,
                             chrome_kwargs: dict = None,
                             **kwargs):

    global is_selenoid_up
    is_selenoid_up = False

    client = docker.from_env()
    containers = client.containers.list()
    for container in containers:
        if 'selenoid' in container.name:
            is_selenoid_up = True
            break

    dockercompose_name = dockercompose_name or DOCKER_COMPOSE
    target_path = target_path or DATA_DIR  # DOCKER_DIR
    if isinstance(target_path, str):
        target_path = Path(target_path)
<<<<<<< HEAD
    
=======
    browsers = {
        'chrome': TypeBrowser(versions=[CHROME_VERSIONS[-1]], default=-1)
    }
>>>>>>> f5307c13
    setup_selenoid(
        browsers,
        network_name,
        target_path,
        client
    )

    path = None
    process = None
    if not is_selenoid_up:
        client_logger.debug("Selenoid is not up")

        build = True
        path = Path(target_path) / dockercompose_name
        for container in client.containers.list(all=True):
            if CONTAINER_SELENOID == container.name:
                build = False
                break
        (
            process, stdout_thread, stderr_thread, clean_up
        ) = run_docker_compose(path, build)
        wait_selenoid()
    else:
        client_logger.debug("Selenoid is already up")

    try:
        if chrome_kwargs is None:
            chrome_kwargs = {}
        if 'localstorage' not in chrome_kwargs:
            chrome_kwargs['localstorage'] = LOCALSTORAGE
        driver = ChromeDriver(remote=True, **chrome_kwargs)
        result = driver_task(driver, *args, **kwargs)
        return result
    finally:
        if process:
            stop_docker_compose(process, path)
            clean_up()
            stdout_thread.join()
            stderr_thread.join()<|MERGE_RESOLUTION|>--- conflicted
+++ resolved
@@ -3,10 +3,14 @@
 import time
 import signal
 import asyncio
+import asyncio
 import logging
 import tarfile
 import threading
+import tarfile
+import threading
 import subprocess
+from io import BytesIO
 from io import BytesIO
 from shutil import copyfile
 from pathlib import Path
@@ -19,6 +23,8 @@
     DATA_DIR,
     DOCKER_DIR,
     DOCKER_FILE_BROWSER,
+    LOCALSTORAGE,
+    BROWSER_IMAGE,
     LOCALSTORAGE,
     BROWSER_IMAGE,
     CHROME_IMAGE,
@@ -31,11 +37,7 @@
     BROWSER_DICT,
 )
 from weberist.generic.types import TypeBrowser
-<<<<<<< HEAD
-from weberist.generic.utils import run_async
-=======
 from weberist.generic.utils import run_async, gather_and_handle
->>>>>>> f5307c13
 
 
 SELENOID_STARTED_CUE = "[INIT] [Listening on :4444]"
@@ -208,25 +210,12 @@
                 asyncio.create_task(
                     create_browser_image_async(
                         browser, version, client, target_path
-<<<<<<< HEAD
-                    )
-=======
                     ),
                     name=f"{browser}-{version}"
->>>>>>> f5307c13
                 )
             )
             counter += 1
             if counter == n_batches:
-<<<<<<< HEAD
-                results.extend(await asyncio.gather(*tasks))
-                tasks = []
-    if len(tasks) > 0:
-        results.extend(await asyncio.gather(*tasks))
-    for image, log in results:
-        data['images'].append(image)
-        data['logs'].append(log)
-=======
                 result = await gather_and_handle(tasks, raise_error=False)
                 results.extend(result)
                 tasks = []
@@ -238,7 +227,6 @@
             image, log = result
             data['images'].append(image)
             data['logs'].append(log)
->>>>>>> f5307c13
     return data
 
 def create_browser_config_dict(browser: str,
@@ -256,13 +244,8 @@
             browser_config["versions"][image][key] = value
     return browser_config
 
-<<<<<<< HEAD
-def create_browsers_config_file(browsers: Dict[str, TypeBrowser],
-                                target_path: str | Path = None):
-=======
 def create_browsers_json(browsers: Dict[str, TypeBrowser],
                          target_path: str | Path = None):
->>>>>>> f5307c13
     browsers_json = {}
     for browser, info in browsers.items():
         kwargs = {}
@@ -308,45 +291,6 @@
     name = name or DOCKER_COMPOSE
     network_name = network_name or DOCKER_NETWORK
 
-<<<<<<< HEAD
-    browsers_template = DOCKER_DIR / 'browsers'
-    browsers_json = target_path / 'browsers.json'
-    with open(browsers_template, encoding='utf-8') as json_template:
-        browsers = json_template.read().format(
-            version=chrome_version,
-        )
-        content = json.loads(browsers)
-        with open(browsers_json, 'w', encoding='utf-8') as json_file:
-            json.dump(content, json_file, indent=4, ensure_ascii=False)
-
-def create_selenoid_compose(browsers: Dict[str, TypeBrowser],
-                            name: str = None,
-                            network_name: str = None,
-                            client: docker.DockerClient = None,
-                            target_path: str | Path = None,):
-
-    target_path = target_path or DATA_DIR
-    if isinstance(target_path, str):
-        target_path = Path(target_path)
-    target_path.mkdir(parents=True, exist_ok=True)
-    target = target_path / 'target'
-    video = target_path / 'video'
-    logs = target_path / 'logs'
-    target.mkdir(parents=True, exist_ok=True)
-    video.mkdir(parents=True, exist_ok=True)
-    logs.mkdir(parents=True, exist_ok=True)
-    
-    create_browsers_config_file(browsers, target_path)
-    
-    # data = create_browsers_images(browsers, client, target_path)
-    data = run_async(
-        create_browsers_images_async, browsers, client, target_path
-    )
-    name = name or DOCKER_COMPOSE
-    network_name = network_name or DOCKER_NETWORK
-
-=======
->>>>>>> f5307c13
     template_compose = DOCKER_DIR / "docker-compose-selenoid.yml"
     with open(template_compose, 'r', encoding='utf-8') as docker_compose_file:
         content = docker_compose_file.read().format(network=network_name)
@@ -535,10 +479,6 @@
 
 def run_selenoid_driver_task(driver_task: Callable,
                              *args,
-<<<<<<< HEAD
-                             browsers: Dict[str, TypeBrowser],
-=======
->>>>>>> f5307c13
                              dockercompose_name: str = None,
                              network_name: str = None,
                              target_path: str | Path = None,
@@ -559,13 +499,9 @@
     target_path = target_path or DATA_DIR  # DOCKER_DIR
     if isinstance(target_path, str):
         target_path = Path(target_path)
-<<<<<<< HEAD
-    
-=======
     browsers = {
         'chrome': TypeBrowser(versions=[CHROME_VERSIONS[-1]], default=-1)
     }
->>>>>>> f5307c13
     setup_selenoid(
         browsers,
         network_name,
